--- conflicted
+++ resolved
@@ -2,12 +2,8 @@
 
 from variable import *
 
-<<<<<<< HEAD
 from dezero.core import *
-=======
-from dezero.core_simple import *
 import dezero.functions as F
->>>>>>> 2ddf5f94
 
 class AddTest(unittest.TestCase):
     def test_forward(self):
@@ -249,12 +245,8 @@
         z = goldstein(x, y)
         z.backward()
 
-<<<<<<< HEAD
         self.assertEqual(x.grad.data, np.array(-5376.0))
         self.assertEqual(y.grad.data, np.array(8064.0))
-=======
-        self.assertEqual(x.grad, np.array(-5376.0))
-        self.assertEqual(y.grad, np.array(8064.0))
 
 class ReshapeTest(unittest.TestCase):
     def test_reshape(self):
@@ -262,4 +254,3 @@
         y = F.reshape(x, (6,))
         y.backward(retain_grad=True)
         # todo assertion 
->>>>>>> 2ddf5f94
